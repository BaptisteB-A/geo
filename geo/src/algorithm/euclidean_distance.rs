--- conflicted
+++ resolved
@@ -321,7 +321,6 @@
     }
 }
 
-<<<<<<< HEAD
 /// Line to MultiPolygon distance
 impl<T> EuclideanDistance<T, MultiPolygon<T>> for Line<T>
 where
@@ -346,11 +345,8 @@
     }
 }
 
-// Line to Polygon distance
-impl<T> EuclideanDistance<T, Polygon<T>> for Line<T>
-=======
+/// Line to Line distance
 impl<T> EuclideanDistance<T, Line<T>> for Line<T>
->>>>>>> af8c95b5
 where
     T: Float + FloatConst + Signed + SpadeFloat,
 {
